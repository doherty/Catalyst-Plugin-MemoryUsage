--- conflicted
+++ resolved
@@ -1,18 +1,10 @@
 Revision history for Catalyst::Plugin::MemoryUsage
 
-<<<<<<< HEAD
-0.3.0 2011-06-19 
-=======
-{{$NEXT}} 
- [API CHANGES]
-
+0.3.1 2011-07-13
  [BUG FIXES]
  - Add 'info' function in test app (issue found by Glenn Sumido)
 
->>>>>>> 40b651c5
- [ENHANCEMENTS]
-
-0.3.0 2011-06-19 
+0.3.0 2011-06-19
  [ENHANCEMENTS]
  - Add config options (report, action_milestones)
 
