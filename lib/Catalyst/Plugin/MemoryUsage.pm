--- conflicted
+++ resolved
@@ -17,6 +17,7 @@
     is => 'rw',
     default => sub { Memory::Usage->new },
 );
+
 
 sub reset_memory_usage {
     my $self = shift;
@@ -51,6 +52,8 @@
 1;
 
 
+
+
 __END__
 =pod
 
@@ -60,7 +63,7 @@
 
 =head1 VERSION
 
-version 0.0.1
+version 0.0.2
 
 =head1 SYNOPSIS
 
@@ -102,11 +105,6 @@
         1  47592 (     0)  40860 (     0)   3468 (     0)   1112 (     0)  37456 (     0) after Galuga::Controller::Root : _END
         1  47592 (     0)  40860 (     0)   3468 (     0)   1112 (     0)  37456 (     0) after Galuga::Controller::Root : _DISPATCH
 
-<<<<<<< HEAD
-=head1 AUTHOR
-
-Yanick Champoux <yanick@babyl.dyndns.org>
-=======
 =head1 METHODS
 
 =head2 C<memory_usage()>
@@ -128,23 +126,18 @@
         ...
     }
 
-=cut
-
-has memory_usage => (
-    is => 'rw',
-    default => sub { Memory::Usage->new },
-);
-
 =head2 C<reset_memory_usage()>
 
 Discards the current C<Memory::Usage> object, along with its recorded data,
 and replaces it by a shiny new one.
 
-=cut
+=head1 SEE ALSO
 
-sub reset_memory_usage {
-    my $self = shift;
->>>>>>> a0f25390
+L<Memory::Usage>
+
+=head1 AUTHOR
+
+Yanick Champoux <yanick@babyl.dyndns.org>
 
 =head1 COPYRIGHT AND LICENSE
 
@@ -153,33 +146,4 @@
 This is free software; you can redistribute it and/or modify it under
 the same terms as the Perl 5 programming language system itself.
 
-<<<<<<< HEAD
 =cut
-=======
-around prepare => sub {
-    my $orig = shift;
-    my $self = shift;
-
-    my $c = $self->$orig( @_ );
-
-    $c->reset_memory_usage;
-    $c->memory_usage->record( 'preparing for the request' );
-
-    return $c;
-};
-
-before finalize => sub {
-    my $c = shift;
-
-    $c->log->debug( 'memory usage of request', $c->memory_usage->report );
-};
-
-1;
-
-=head1 SEE ALSO
-
-L<Memory::Usage>
-
-=cut
-
->>>>>>> a0f25390
